from argparse import ArgumentParser
from glob import glob
import os
import os.path
import shutil

import cv2
import exifread
from jinja2 import FileSystemLoader, Environment
import numpy as np

from features import GeometryFeatures, ColourFeatures
<<<<<<< HEAD
from unshred.features.lines import LinesFeatures
=======
from sheet import Sheet


parser = ArgumentParser()
parser.add_argument(
    'fnames', type=str, help='Input files glob.', nargs='?',
    default="../src/puzzle_small.tif")
parser.add_argument(
    'out_format', type=str, help='Output format.', nargs='?',
    default="png")
>>>>>>> ab41ee35


def convert_poly_to_string(poly):
    # Helper to convert openCV contour to a string with coordinates
    # that is recognizible by html area tag
    return ",".join(map(lambda x: ",".join(map(str, x[0])), poly))

env = Environment(loader=FileSystemLoader("templates"))
env.filters["convert_poly_to_string"] = convert_poly_to_string


class SheetIO(object):
    """Encapsulates IO operations on sheets and shreds."""

    def __init__(self, fname, sheet_name, feature_extractors,
                 out_dir="out", out_format="png"):

        self.fname = fname
        self.sheet_name = sheet_name
        self.out_format = out_format
        self.out_dir = out_dir

        orig_img = cv2.imread(fname)
        self.sheet = Sheet(orig_img, dpi=self._dpi_from_exif(),
                           save_image=self.save_image)
        self.feature_extractors = [
            feat(self.sheet) for feat in feature_extractors]

    def _dpi_from_exif(self):
        def parse_resolution(val):
            x = map(int, map(str.strip, str(val).split("/")))
            if len(x) == 1:
                return x[0]
            elif len(x) == 2:
                return int(round(float(x[0]) / x[1]))
            else:
                raise ValueError

        with open(self.fname, "rb") as f:
            tags = exifread.process_file(f)

        if "Image XResolution" in tags and "Image YResolution" in tags:
            try:
                return (parse_resolution(tags["Image XResolution"]),
                        parse_resolution(tags["Image YResolution"]))
            except ValueError:
                return None
        return None

    def save_image(self, fname, img, format=None):
        full_out_dir, fname = os.path.split(
            os.path.join(self.out_dir, self.sheet_name, fname))

        try:
            os.makedirs(full_out_dir)
        except OSError:
            pass

        if format is None:
            format = self.out_format

        fname = "%s/%s.%s" % (full_out_dir, fname, format)
        cv2.imwrite(fname, img)

        return fname

<<<<<<< HEAD
    def replace_scanner_background(self, img):
        # Here we are trying to find scanner background
        # (gray borders around colored sheet where shreds are glued)
        # Problem here is that colored sheet might have borders of different
        # sizes on different sides of it and we don't know the color of the
        # sheet.
        # Also sheets isn't always has perfectly straight edges or rotated
        # slightly against edges of the scanner
        # Idea is relatively simple:

        # Convert image to LAB and grab A and B channels.
        fimg = cv2.cvtColor(img, cv2.cv.CV_BGR2Lab)
        _, a_channel, b_channel = cv2.split(fimg)

        def try_method(fimg, border, aggressive=True):
            fimg = cv2.copyMakeBorder(fimg, 5, 5, 5, 5, cv2.BORDER_CONSTANT,
                                      value=border)

            if aggressive:
                cv2.floodFill(fimg, None, (10, 10), 255, 1, 1)
            else:
                cv2.floodFill(fimg, None, (10, 10), 255, 2, 2,
                              cv2.FLOODFILL_FIXED_RANGE)

            _, fimg = cv2.threshold(fimg, 254, 255, cv2.THRESH_BINARY)

            hist = cv2.calcHist([fimg], [0], None, [2], [0, 256])
            return fimg, hist

        options = [
            [a_channel, 127],
            [b_channel, 134],
            [a_channel, 127, False],
            [b_channel, 134, False],
        ]

        # And then try to add a border of predefined color around each channel
        # and flood fill scanner scanner background starting from most
        # aggressive flood fill settings to least aggressive.
        for i, opt in enumerate(options):
            fimg, hist = try_method(*opt)
            # First setting that doesn't flood that doesn't hurt colored sheet
            # too badly wins.
            if hist[1] < (hist[0] + hist[1]) * 0.2:
                break

        # Then we dilate it a bit.
        fimg = cv2.morphologyEx(fimg, cv2.MORPH_DILATE,
                                np.ones((5, 5), np.uint8), iterations=2)
        fimg = fimg[5:-5, 5:-5]

        # Searching for a biggest outter contour
        contours, _ = cv2.findContours(cv2.bitwise_not(fimg),
                                       cv2.RETR_EXTERNAL,
                                       cv2.CHAIN_APPROX_SIMPLE)
        main_contour = np.array(map(cv2.contourArea, contours)).argmax()

        # build a convex hull for it
        hull = cv2.convexHull(contours[main_contour])

        # And make a mask out of it.
        fimg = np.zeros(fimg.shape[:2], np.uint8)
        cv2.fillPoly(fimg, [hull], 255)
        fimg = cv2.bitwise_not(fimg)

        # Done. Piece of cake.
        return fimg
        # Cannot say I'm satisfied with algo but using grabcut here seems too
        # expensive. Also it was a lot of fun to build it.

    def find_appropriate_mask(self, img):
        # Let's build a simple mask to separate pieces from background
        # just by checking if pixel is in range of some colours
        m = 0
        res = None

        # Here we calculate mask to separate background of the scanner
        scanner_bg = self.replace_scanner_background(img)

        # And here we are trying to check different ranges for different
        # background to find the winner.
        hsv = cv2.cvtColor(img, cv2.COLOR_BGR2HSV)

        cv2.imwrite("foobar.jpg", hsv)

        for bg in self.backgrounds:
            mask = np.zeros(img.shape[:2], np.uint8)

            for rng in bg:
                # As each pre-defined background is described by a list of
                # color ranges we are summing up their masks
                mask = cv2.bitwise_or(mask, cv2.inRange(hsv, rng[0], rng[1]))

            hist = cv2.calcHist([mask], [0], None, [2], [0, 256])
            # And here we are searching for a biggest possible mask across all
            # possible predefined backgrounds
            if hist[1] > m:
                m = hist[1]
                res = mask

        # then we remove scanner background
        res = cv2.bitwise_or(scanner_bg, res)
        res = cv2.morphologyEx(res, cv2.MORPH_OPEN, np.ones((3, 7), np.uint8))

        return cv2.bitwise_not(res)

    def open_image_and_separate_bg(self, img):
        mask = self.find_appropriate_mask(img)

        # Init kernel for dilate/erode
        kernel = np.ones((5, 5), np.uint8)
        # optional blur of mask
        # mask = cv2.medianBlur(mask, 5)

        # Clean noise on background
        mask = cv2.morphologyEx(mask, cv2.MORPH_OPEN, kernel)
        # Clean noise inside pieces
        mask = cv2.morphologyEx(mask, cv2.MORPH_CLOSE, kernel)

        # Apply mask to image
        img = cv2.bitwise_and(img, img, mask=mask)

        # Write original image with no background for debug purposes
        cv2.imwrite("../debug/mask.tif", mask)

        return img, mask

    def extract_piece_and_features(self, c, name):
        height, width, channels = self.orig_img.shape

        # bounding rect of currrent contour
        r_x, r_y, r_w, r_h = cv2.boundingRect(c)

        # Generating simplified contour to use it in html
        epsilon = 0.01 * cv2.arcLength(c, True)
        simplified_contour = cv2.approxPolyDP(c, epsilon, True)

        area = cv2.contourArea(c)
        # filter out too small fragments
        if r_w <= 20 or r_h <= 20 or area < 500:
            print("Skipping piece #%s as too small" % name)
            return None

        # position of rect of min area.
        # this will provide us angle to straighten image
        box_center, bbox, angle = cv2.minAreaRect(c)

        # We want our pieces to be "vertical"
        if bbox[0] > bbox[1]:
            angle += 90
            bbox = (bbox[1], bbox[0])

        # Coords of region of interest using which we should crop piece after
        # rotation
        y1 = math.floor(box_center[1] - bbox[1] / 2)
        x1 = math.floor(box_center[0] - bbox[0] / 2)
        bbox = tuple(map(int, map(math.ceil, bbox)))

        # A mask we use to show only piece we are currently working on
        mask = np.zeros([height, width, 1], dtype=np.uint8)
        cv2.drawContours(mask, [c], -1, 255, cv2.cv.CV_FILLED)

        # apply mask to original image
        img_crp = self.orig_img[r_y:r_y + r_h, r_x:r_x + r_w]
        piece_in_context = self.save_image(
            "pieces/%s_ctx" % name,
            self.orig_img[max(r_y - 10, 0):r_y + r_h + 10,
                          max(r_x - 10, 0):r_x + r_w + 10])

        mask = mask[r_y:r_y + r_h, r_x:r_x + r_w]
        img_roi = cv2.bitwise_and(img_crp, img_crp, mask=mask)

        # Add alpha layer and set it to the mask
        img_roi = cv2.cvtColor(img_roi, cv2.cv.CV_BGR2BGRA)
        img_roi[:, :, 3] = mask[:, :, 0]

        # Straighten it
        # Because we crop original image before rotation we save us some memory
        # and a lot of time but we need to adjust coords of the center of
        # new min area rect
        M = cv2.getRotationMatrix2D((box_center[0] - r_x,
                                     box_center[1] - r_y), angle, 1)

        # And translate an image a bit to make it fit to the bbox again.
        # This is done with direct editing of the transform matrix.
        # (Wooohoo, I know matrix-fu)
        M[0][2] += r_x - x1
        M[1][2] += r_y - y1

        # Apply rotation/transform/crop
        img_roi = cv2.warpAffine(img_roi, M, bbox)
        piece_fname = self.save_image("pieces/%s" % name, img_roi, "png")

        # FEATURES MAGIC BELOW
        #
        # Get our mask/contour back after the trasnform
        _, _, _, mask = cv2.split(img_roi)

        contours, _ = cv2.findContours(mask.copy(), cv2.RETR_TREE,
                                       cv2.CHAIN_APPROX_SIMPLE)

        if len(contours) != 1:
            print("Piece #%s has strange contours after transform" % name)

        cnt = contours[0]

        features_fname = self.save_image("pieces/%s_mask" % name, mask, "png")

        base_features = {
            "angle": angle,
            "pos_x": r_x,
            "pos_y": r_y,
            "pos_width": r_w,
            "pos_height": r_h
        }

        tags_suggestions = []

        for feat in self.feature_extractors:
            fts, tags = feat.get_info(img_roi, cnt, name)
            base_features.update(fts)
            tags_suggestions += tags

        if tags_suggestions:
            print(name, tags_suggestions)

        return {
            "features": base_features,
            "tags_suggestions": tags_suggestions,
            "contour": c,
            "name": name,
            "piece_fname": piece_fname,
            "features_fname": features_fname,
            "piece_in_context_fname": piece_in_context,
            "simplified_contour": simplified_contour,
            "sheet": self.sheet_name
        }

=======
>>>>>>> ab41ee35
    def overlay_contours(self):
        # Draw contours on top of image with a nice yellow tint
        overlay = np.zeros(self.sheet.orig_img.shape, np.uint8)
        contours = map(lambda x: x.contour, self.get_shreds())

        # Filled yellow poly.
        cv2.fillPoly(overlay, contours, [104, 255, 255])
        img = self.sheet.orig_img.copy() + overlay

        # Add green contour.
        cv2.drawContours(img, contours, -1, [0, 180, 0], 2)
        return img

    def export_results_as_html(self):
        img_with_overlay = self.overlay_contours()
        path_to_image = self.save_image("full_overlay", img_with_overlay)

        # Export one processes page as html for further review
        tpl = env.get_template("page.html")

        shreds = self.get_shreds()
        for c in shreds:
            # Slight pre-processing of the features of each piece
            c.features["angle"] = "%8.1f&deg;" % c.features["angle"]
            c.features["ratio"] = "%8.2f" % c.features["ratio"]
            c.features["solidity"] = "%8.2f" % c.features["solidity"]

        export_dir, img_name = os.path.split(path_to_image)

        with open("%s/index.html" % export_dir, "w") as fp:
            fp.write(tpl.render(
                img_name=img_name,
                contours=shreds,
                export_dir=export_dir,
                out_dir_name=self.sheet_name,
            ))

    def save_thumb(self, width=200):
        r = float(width) / self.sheet.orig_img.shape[1]
        dim = (width, int(self.sheet.orig_img.shape[0] * r))

        resized = cv2.resize(self.sheet.orig_img, dim,
                             interpolation=cv2.INTER_AREA)
        return self.save_image("thumb", resized)

    def get_shreds(self):
        return self.sheet.get_shreds(self.feature_extractors, self.sheet_name)


if __name__ == '__main__':
<<<<<<< HEAD
    fnames = "../src/puzzle_small.tif" if len(sys.argv) <= 1 else sys.argv[1]
    out_format = "png" if len(sys.argv) <= 2 else sys.argv[2]
=======
    args = parser.parse_args()

    fnames = args.fnames
    out_format = args.out_format

>>>>>>> ab41ee35
    out_dir = "../out"

    static_dir = os.path.join(out_dir, "static")
    if os.path.exists(static_dir):
        shutil.rmtree(static_dir)
    shutil.copytree("static", static_dir)

    sheets = []
    # Here we are processing all files one by one and also generating
    # index sheet for it
    for fname in glob(fnames):
        sheet_name = os.path.splitext(os.path.basename(fname))[0]

        print("Processing file %s" % fname)
<<<<<<< HEAD
        sheet = Sheet(fname, sheet_name,
                      [GeometryFeatures, ColourFeatures, LinesFeatures], out_dir, out_format)
=======
        sheet = SheetIO(fname, sheet_name, [GeometryFeatures, ColourFeatures],
                        out_dir, out_format)
>>>>>>> ab41ee35

        sheet.export_results_as_html()
        sheets.append({
            "thumb": sheet.save_thumb(),
            "name": sheet.sheet_name
        })

    with open("../out/index.html", "w") as fp:
        tpl = env.get_template("index_sheet.html")

        fp.write(tpl.render(
            sheets=sheets
        ))<|MERGE_RESOLUTION|>--- conflicted
+++ resolved
@@ -10,9 +10,6 @@
 import numpy as np
 
 from features import GeometryFeatures, ColourFeatures
-<<<<<<< HEAD
-from unshred.features.lines import LinesFeatures
-=======
 from sheet import Sheet
 
 
@@ -23,7 +20,6 @@
 parser.add_argument(
     'out_format', type=str, help='Output format.', nargs='?',
     default="png")
->>>>>>> ab41ee35
 
 
 def convert_poly_to_string(poly):
@@ -90,247 +86,6 @@
 
         return fname
 
-<<<<<<< HEAD
-    def replace_scanner_background(self, img):
-        # Here we are trying to find scanner background
-        # (gray borders around colored sheet where shreds are glued)
-        # Problem here is that colored sheet might have borders of different
-        # sizes on different sides of it and we don't know the color of the
-        # sheet.
-        # Also sheets isn't always has perfectly straight edges or rotated
-        # slightly against edges of the scanner
-        # Idea is relatively simple:
-
-        # Convert image to LAB and grab A and B channels.
-        fimg = cv2.cvtColor(img, cv2.cv.CV_BGR2Lab)
-        _, a_channel, b_channel = cv2.split(fimg)
-
-        def try_method(fimg, border, aggressive=True):
-            fimg = cv2.copyMakeBorder(fimg, 5, 5, 5, 5, cv2.BORDER_CONSTANT,
-                                      value=border)
-
-            if aggressive:
-                cv2.floodFill(fimg, None, (10, 10), 255, 1, 1)
-            else:
-                cv2.floodFill(fimg, None, (10, 10), 255, 2, 2,
-                              cv2.FLOODFILL_FIXED_RANGE)
-
-            _, fimg = cv2.threshold(fimg, 254, 255, cv2.THRESH_BINARY)
-
-            hist = cv2.calcHist([fimg], [0], None, [2], [0, 256])
-            return fimg, hist
-
-        options = [
-            [a_channel, 127],
-            [b_channel, 134],
-            [a_channel, 127, False],
-            [b_channel, 134, False],
-        ]
-
-        # And then try to add a border of predefined color around each channel
-        # and flood fill scanner scanner background starting from most
-        # aggressive flood fill settings to least aggressive.
-        for i, opt in enumerate(options):
-            fimg, hist = try_method(*opt)
-            # First setting that doesn't flood that doesn't hurt colored sheet
-            # too badly wins.
-            if hist[1] < (hist[0] + hist[1]) * 0.2:
-                break
-
-        # Then we dilate it a bit.
-        fimg = cv2.morphologyEx(fimg, cv2.MORPH_DILATE,
-                                np.ones((5, 5), np.uint8), iterations=2)
-        fimg = fimg[5:-5, 5:-5]
-
-        # Searching for a biggest outter contour
-        contours, _ = cv2.findContours(cv2.bitwise_not(fimg),
-                                       cv2.RETR_EXTERNAL,
-                                       cv2.CHAIN_APPROX_SIMPLE)
-        main_contour = np.array(map(cv2.contourArea, contours)).argmax()
-
-        # build a convex hull for it
-        hull = cv2.convexHull(contours[main_contour])
-
-        # And make a mask out of it.
-        fimg = np.zeros(fimg.shape[:2], np.uint8)
-        cv2.fillPoly(fimg, [hull], 255)
-        fimg = cv2.bitwise_not(fimg)
-
-        # Done. Piece of cake.
-        return fimg
-        # Cannot say I'm satisfied with algo but using grabcut here seems too
-        # expensive. Also it was a lot of fun to build it.
-
-    def find_appropriate_mask(self, img):
-        # Let's build a simple mask to separate pieces from background
-        # just by checking if pixel is in range of some colours
-        m = 0
-        res = None
-
-        # Here we calculate mask to separate background of the scanner
-        scanner_bg = self.replace_scanner_background(img)
-
-        # And here we are trying to check different ranges for different
-        # background to find the winner.
-        hsv = cv2.cvtColor(img, cv2.COLOR_BGR2HSV)
-
-        cv2.imwrite("foobar.jpg", hsv)
-
-        for bg in self.backgrounds:
-            mask = np.zeros(img.shape[:2], np.uint8)
-
-            for rng in bg:
-                # As each pre-defined background is described by a list of
-                # color ranges we are summing up their masks
-                mask = cv2.bitwise_or(mask, cv2.inRange(hsv, rng[0], rng[1]))
-
-            hist = cv2.calcHist([mask], [0], None, [2], [0, 256])
-            # And here we are searching for a biggest possible mask across all
-            # possible predefined backgrounds
-            if hist[1] > m:
-                m = hist[1]
-                res = mask
-
-        # then we remove scanner background
-        res = cv2.bitwise_or(scanner_bg, res)
-        res = cv2.morphologyEx(res, cv2.MORPH_OPEN, np.ones((3, 7), np.uint8))
-
-        return cv2.bitwise_not(res)
-
-    def open_image_and_separate_bg(self, img):
-        mask = self.find_appropriate_mask(img)
-
-        # Init kernel for dilate/erode
-        kernel = np.ones((5, 5), np.uint8)
-        # optional blur of mask
-        # mask = cv2.medianBlur(mask, 5)
-
-        # Clean noise on background
-        mask = cv2.morphologyEx(mask, cv2.MORPH_OPEN, kernel)
-        # Clean noise inside pieces
-        mask = cv2.morphologyEx(mask, cv2.MORPH_CLOSE, kernel)
-
-        # Apply mask to image
-        img = cv2.bitwise_and(img, img, mask=mask)
-
-        # Write original image with no background for debug purposes
-        cv2.imwrite("../debug/mask.tif", mask)
-
-        return img, mask
-
-    def extract_piece_and_features(self, c, name):
-        height, width, channels = self.orig_img.shape
-
-        # bounding rect of currrent contour
-        r_x, r_y, r_w, r_h = cv2.boundingRect(c)
-
-        # Generating simplified contour to use it in html
-        epsilon = 0.01 * cv2.arcLength(c, True)
-        simplified_contour = cv2.approxPolyDP(c, epsilon, True)
-
-        area = cv2.contourArea(c)
-        # filter out too small fragments
-        if r_w <= 20 or r_h <= 20 or area < 500:
-            print("Skipping piece #%s as too small" % name)
-            return None
-
-        # position of rect of min area.
-        # this will provide us angle to straighten image
-        box_center, bbox, angle = cv2.minAreaRect(c)
-
-        # We want our pieces to be "vertical"
-        if bbox[0] > bbox[1]:
-            angle += 90
-            bbox = (bbox[1], bbox[0])
-
-        # Coords of region of interest using which we should crop piece after
-        # rotation
-        y1 = math.floor(box_center[1] - bbox[1] / 2)
-        x1 = math.floor(box_center[0] - bbox[0] / 2)
-        bbox = tuple(map(int, map(math.ceil, bbox)))
-
-        # A mask we use to show only piece we are currently working on
-        mask = np.zeros([height, width, 1], dtype=np.uint8)
-        cv2.drawContours(mask, [c], -1, 255, cv2.cv.CV_FILLED)
-
-        # apply mask to original image
-        img_crp = self.orig_img[r_y:r_y + r_h, r_x:r_x + r_w]
-        piece_in_context = self.save_image(
-            "pieces/%s_ctx" % name,
-            self.orig_img[max(r_y - 10, 0):r_y + r_h + 10,
-                          max(r_x - 10, 0):r_x + r_w + 10])
-
-        mask = mask[r_y:r_y + r_h, r_x:r_x + r_w]
-        img_roi = cv2.bitwise_and(img_crp, img_crp, mask=mask)
-
-        # Add alpha layer and set it to the mask
-        img_roi = cv2.cvtColor(img_roi, cv2.cv.CV_BGR2BGRA)
-        img_roi[:, :, 3] = mask[:, :, 0]
-
-        # Straighten it
-        # Because we crop original image before rotation we save us some memory
-        # and a lot of time but we need to adjust coords of the center of
-        # new min area rect
-        M = cv2.getRotationMatrix2D((box_center[0] - r_x,
-                                     box_center[1] - r_y), angle, 1)
-
-        # And translate an image a bit to make it fit to the bbox again.
-        # This is done with direct editing of the transform matrix.
-        # (Wooohoo, I know matrix-fu)
-        M[0][2] += r_x - x1
-        M[1][2] += r_y - y1
-
-        # Apply rotation/transform/crop
-        img_roi = cv2.warpAffine(img_roi, M, bbox)
-        piece_fname = self.save_image("pieces/%s" % name, img_roi, "png")
-
-        # FEATURES MAGIC BELOW
-        #
-        # Get our mask/contour back after the trasnform
-        _, _, _, mask = cv2.split(img_roi)
-
-        contours, _ = cv2.findContours(mask.copy(), cv2.RETR_TREE,
-                                       cv2.CHAIN_APPROX_SIMPLE)
-
-        if len(contours) != 1:
-            print("Piece #%s has strange contours after transform" % name)
-
-        cnt = contours[0]
-
-        features_fname = self.save_image("pieces/%s_mask" % name, mask, "png")
-
-        base_features = {
-            "angle": angle,
-            "pos_x": r_x,
-            "pos_y": r_y,
-            "pos_width": r_w,
-            "pos_height": r_h
-        }
-
-        tags_suggestions = []
-
-        for feat in self.feature_extractors:
-            fts, tags = feat.get_info(img_roi, cnt, name)
-            base_features.update(fts)
-            tags_suggestions += tags
-
-        if tags_suggestions:
-            print(name, tags_suggestions)
-
-        return {
-            "features": base_features,
-            "tags_suggestions": tags_suggestions,
-            "contour": c,
-            "name": name,
-            "piece_fname": piece_fname,
-            "features_fname": features_fname,
-            "piece_in_context_fname": piece_in_context,
-            "simplified_contour": simplified_contour,
-            "sheet": self.sheet_name
-        }
-
-=======
->>>>>>> ab41ee35
     def overlay_contours(self):
         # Draw contours on top of image with a nice yellow tint
         overlay = np.zeros(self.sheet.orig_img.shape, np.uint8)
@@ -381,16 +136,11 @@
 
 
 if __name__ == '__main__':
-<<<<<<< HEAD
-    fnames = "../src/puzzle_small.tif" if len(sys.argv) <= 1 else sys.argv[1]
-    out_format = "png" if len(sys.argv) <= 2 else sys.argv[2]
-=======
     args = parser.parse_args()
 
     fnames = args.fnames
     out_format = args.out_format
 
->>>>>>> ab41ee35
     out_dir = "../out"
 
     static_dir = os.path.join(out_dir, "static")
@@ -405,13 +155,8 @@
         sheet_name = os.path.splitext(os.path.basename(fname))[0]
 
         print("Processing file %s" % fname)
-<<<<<<< HEAD
-        sheet = Sheet(fname, sheet_name,
-                      [GeometryFeatures, ColourFeatures, LinesFeatures], out_dir, out_format)
-=======
         sheet = SheetIO(fname, sheet_name, [GeometryFeatures, ColourFeatures],
                         out_dir, out_format)
->>>>>>> ab41ee35
 
         sheet.export_results_as_html()
         sheets.append({
