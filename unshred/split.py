from argparse import ArgumentParser
from glob import glob
import os
import os.path
import shutil

import cv2
import exifread
from jinja2 import FileSystemLoader, Environment
import numpy as np

from features import GeometryFeatures, ColourFeatures, LinesFeatures
from sheet import Sheet


parser = ArgumentParser()
parser.add_argument(
    'fnames', type=str, help='Input files glob.', nargs='?',
    default="../src/puzzle_small.tif")
parser.add_argument(
    'out_format', type=str, help='Output format.', nargs='?',
    default="png")


def convert_poly_to_string(poly):
    # Helper to convert openCV contour to a string with coordinates
    # that is recognizible by html area tag
    return ",".join(map(lambda x: ",".join(map(str, x[0])), poly))

env = Environment(loader=FileSystemLoader("templates"))
env.filters["convert_poly_to_string"] = convert_poly_to_string


class SheetIO(object):
    """Encapsulates IO operations on sheets and shreds."""

    def __init__(self, fname, sheet_name, feature_extractors,
                 out_dir="out", out_format="png"):

        self.fname = fname
        self.sheet_name = sheet_name
        self.out_format = out_format
        self.out_dir = out_dir

        orig_img = cv2.imread(fname)
        self.sheet = Sheet(orig_img, dpi=self._dpi_from_exif(),
                           save_image=self.save_image)
        self.feature_extractors = [
            feat(self.sheet) for feat in feature_extractors]

    def _dpi_from_exif(self):
        def parse_resolution(val):
            x = map(int, map(str.strip, str(val).split("/")))
            if len(x) == 1:
                return x[0]
            elif len(x) == 2:
                return int(round(float(x[0]) / x[1]))
            else:
                raise ValueError

        with open(self.fname, "rb") as f:
            tags = exifread.process_file(f)

        if "Image XResolution" in tags and "Image YResolution" in tags:
            try:
                return (parse_resolution(tags["Image XResolution"]),
                        parse_resolution(tags["Image YResolution"]))
            except ValueError:
                return None
        return None

    def save_image(self, fname, img, format=None):
        full_out_dir, fname = os.path.split(
            os.path.join(self.out_dir, self.sheet_name, fname))

        try:
            os.makedirs(full_out_dir)
        except OSError:
            pass

        if format is None:
            format = self.out_format

        fname = "%s/%s.%s" % (full_out_dir, fname, format)
        cv2.imwrite(fname, img)

        return fname

    def overlay_contours(self):
        # Draw contours on top of image with a nice yellow tint
        overlay = np.zeros(self.sheet.orig_img.shape, np.uint8)
        contours = map(lambda x: x.contour, self.get_shreds())

        # Filled yellow poly.
        cv2.fillPoly(overlay, contours, [104, 255, 255])
        img = self.sheet.orig_img.copy() + overlay

        # Add green contour.
        cv2.drawContours(img, contours, -1, [0, 180, 0], 2)
        return img

    def export_results_as_html(self):
        img_with_overlay = self.overlay_contours()
        path_to_image = self.save_image("full_overlay", img_with_overlay)

        # Export one processes page as html for further review
        tpl = env.get_template("page.html")

        shreds = self.get_shreds()
        for c in shreds:
            # Slight pre-processing of the features of each piece
            c.features["angle"] = "%8.1f&deg;" % c.features["angle"]
            c.features["ratio"] = "%8.2f" % c.features["ratio"]
            c.features["solidity"] = "%8.2f" % c.features["solidity"]

        export_dir, img_name = os.path.split(path_to_image)

        with open("%s/index.html" % export_dir, "w") as fp:
            fp.write(tpl.render(
                img_name=img_name,
                contours=shreds,
                export_dir=export_dir,
                out_dir_name=self.sheet_name,
            ))

    def save_thumb(self, width=200):
        r = float(width) / self.sheet.orig_img.shape[1]
        dim = (width, int(self.sheet.orig_img.shape[0] * r))

        resized = cv2.resize(self.sheet.orig_img, dim,
                             interpolation=cv2.INTER_AREA)
        return self.save_image("thumb", resized)

    def get_shreds(self):
        return self.sheet.get_shreds(self.feature_extractors, self.sheet_name)


if __name__ == '__main__':
    args = parser.parse_args()

    fnames = args.fnames
    out_format = args.out_format

    out_dir = "../out"

    static_dir = os.path.join(out_dir, "static")
    if os.path.exists(static_dir):
        shutil.rmtree(static_dir)
    shutil.copytree("static", static_dir)

    sheets = []
    # Here we are processing all files one by one and also generating
    # index sheet for it
    for fname in glob(fnames):
        sheet_name = os.path.splitext(os.path.basename(fname))[0]

        print("Processing file %s" % fname)
<<<<<<< HEAD
        sheet = SheetIO(fname, sheet_name,
                      [GeometryFeatures, ColourFeatures, LinesFeatures], out_dir, out_format)
=======
        sheet = SheetIO(fname, sheet_name, [GeometryFeatures, ColourFeatures],
                        out_dir, out_format)
>>>>>>> ab41ee35

        sheet.export_results_as_html()
        sheets.append({
            "thumb": sheet.save_thumb(),
            "name": sheet.sheet_name
        })

    with open("../out/index.html", "w") as fp:
        tpl = env.get_template("index_sheet.html")

        fp.write(tpl.render(
            sheets=sheets
        ))<|MERGE_RESOLUTION|>--- conflicted
+++ resolved
@@ -155,13 +155,9 @@
         sheet_name = os.path.splitext(os.path.basename(fname))[0]
 
         print("Processing file %s" % fname)
-<<<<<<< HEAD
         sheet = SheetIO(fname, sheet_name,
-                      [GeometryFeatures, ColourFeatures, LinesFeatures], out_dir, out_format)
-=======
-        sheet = SheetIO(fname, sheet_name, [GeometryFeatures, ColourFeatures],
+                        [GeometryFeatures, ColourFeatures, LinesFeatures],
                         out_dir, out_format)
->>>>>>> ab41ee35
 
         sheet.export_results_as_html()
         sheets.append({
